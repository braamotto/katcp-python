--- conflicted
+++ resolved
@@ -332,12 +332,7 @@
             timeout=timeout,
         )
 
-<<<<<<< HEAD
-        replied.wait(0.2)
-        self.assertTrue(replied.isSet())
-=======
         reply_cb.assert_wait(1)
->>>>>>> 1e6c8d35
         self.assertEqual(len(replies), 1)
         self.assertEqual([msg.name for msg in replies], ["slow-command"])
         self.assertEqual([msg.arguments for msg in replies], [
