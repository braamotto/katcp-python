--- conflicted
+++ resolved
@@ -13,15 +13,159 @@
 import logging
 import threading
 import katcp
+from katcp.core import ProtocolFlags
+
 from katcp.testutils import (TestLogHandler, DeviceTestServer, TestUtilMixin,
                              counting_callback)
 
 log_handler = TestLogHandler()
 logging.getLogger("katcp").addHandler(log_handler)
 
-NO_HELP_MESSAGES = 14         # Number of requests on DeviceTestServer
-
-class TestDeviceClient(unittest.TestCase, TestUtilMixin):
+NO_HELP_MESSAGES = 16         # Number of requests on DeviceTestServer
+
+def remove_version_connect(msgs):
+    """Remove #version-connect messages from a list of messages"""
+    return [msg for msg in msgs if msg.name != 'version-connect']
+
+class TestDeviceClientServerDetection(unittest.TestCase, TestUtilMixin):
+    def setUp(self):
+        self.client = katcp.DeviceClient('localhost', 0)
+        self.assertFalse(self.client._received_protocol_info.isSet())
+        self.v4_build_state = katcp.Message.inform('build-state', 'blah-5.21a3')
+        self.v4_version = katcp.Message.inform('version', '7.3')
+        self.v5_version_connect_mid = katcp.Message.inform(
+            'version-connect', 'katcp-protocol', '5.0-I')
+        self.v5_version_connect_nomid = katcp.Message.inform(
+            'version-connect', 'katcp-protocol', '5.0')
+
+    def _check_v5_mid(self):
+        self.assertTrue(self.client._received_protocol_info.isSet())
+        pf = self.client.protocol_flags
+        self.assertTrue(pf.supports(pf.MESSAGE_IDS))
+        self.assertTrue(self.client._server_supports_ids)
+        self.assertEqual(pf.major, 5)
+
+    def test_valid_v5(self):
+        self.client.handle_message(self.v5_version_connect_mid)
+        self._check_v5_mid()
+
+    def _check_v4(self):
+        self.assertTrue(self.client._received_protocol_info.isSet())
+        pf = self.client.protocol_flags
+        self.assertFalse(pf.supports(pf.MESSAGE_IDS))
+        self.assertFalse(self.client._server_supports_ids)
+        self.assertEqual(pf.major, 4)
+
+    def test_valid_v4_version_first(self):
+        self.client.handle_message(self.v4_version)
+        self._check_v4()
+        self.client.handle_message(self.v4_build_state)
+        self._check_v4()
+
+    def test_valid_v4_build_state_first(self):
+        self.client.handle_message(self.v4_build_state)
+        self._check_v4()
+        self.client.handle_message(self.v4_version)
+        self._check_v4()
+
+    def test_inconsistent_v4_then_v5(self):
+        self.client.handle_message(self.v4_build_state)
+        self._check_v4()
+        self.client._disconnect = mock.Mock()
+        self.client._logger = mock.Mock()
+        self.client.handle_message(self.v5_version_connect_mid)
+        self.assertEqual(self.client._disconnect.call_count, 1)
+        self.assertEqual(self.client._auto_reconnect, False)
+        self.assertEqual(self.client._logger.error.call_count, 1)
+        log_msg = self.client._logger.error.call_args[0][0]
+        self.assertIn('Protocol Version Error', log_msg)
+
+    def test_inconsistent_v5_then_v4(self):
+        self.client.handle_message(self.v5_version_connect_mid)
+        self._check_v5_mid()
+        self.client._disconnect = mock.Mock()
+        self.client._logger = mock.Mock()
+        self.client.handle_message(self.v4_build_state)
+        self.assertEqual(self.client._disconnect.call_count, 1)
+        self.assertEqual(self.client._auto_reconnect, False)
+        self.assertEqual(self.client._logger.error.call_count, 1)
+        log_msg = self.client._logger.error.call_args[0][0]
+        self.assertIn('Protocol Version', log_msg)
+
+    def test_preset(self):
+        self.client.preset_protocol_flags(ProtocolFlags(
+            5, 0, [ProtocolFlags.MESSAGE_IDS]))
+        self._check_v5_mid()
+        self.client._received_protocol_info.clear()
+        self.client.preset_protocol_flags(ProtocolFlags(4, 0, ''))
+        self._check_v4()
+
+    def test_preset_v4_then_v5(self):
+        self.client.preset_protocol_flags(ProtocolFlags(4, 0, ''))
+        self._check_v4()
+        self.client._disconnect = mock.Mock()
+        self.client._logger = mock.Mock()
+        # A version 5 version-connect message should result in a warning
+        self.client.handle_message(self.v5_version_connect_mid)
+        self.assertEqual(self.client._disconnect.call_count, 0)
+        self.assertEqual(self.client._auto_reconnect, True)
+        self.assertEqual(self.client._logger.warn.call_count, 1)
+        log_msg = self.client._logger.warn.call_args[0][0]
+        self.assertIn('Protocol Version', log_msg)
+        self._check_v4()
+        self.client._logger.warn.reset_mock()
+        # Version 4-identifying informs should not cause any warnings
+        self.client.handle_message(self.v4_version)
+        self.client.handle_message(self.v4_build_state)
+        self.assertEqual(self.client._disconnect.call_count, 0)
+        self.assertEqual(self.client._auto_reconnect, True)
+        self.assertEqual(self.client._logger.warn.call_count, 0)
+        self._check_v4()
+
+    def test_inform_version_connect(self):
+        # Test that the inform handler doesn't screw up with a non-katcp related
+        # version-connect inform.
+        self.client.handle_message(katcp.Message.inform(
+            'version-connect', 'not-katcp', '5.71a3'))
+        # Should not raise any errors, but should also not set the protocol
+        # infor received flag.
+        self.assertFalse(self.client._received_protocol_info.isSet())
+
+    def test_preset_v5_then_v4(self):
+        def check_warn_not_disconect():
+            self.assertEqual(self.client._disconnect.call_count, 0)
+            self.assertEqual(self.client._auto_reconnect, True)
+            self.assertEqual(self.client._logger.warn.call_count, 1)
+            log_msg = self.client._logger.warn.call_args[0][0]
+            self.assertIn('Protocol Version', log_msg)
+            self.client._logger.warn.reset_mock()
+
+        self.client.preset_protocol_flags(ProtocolFlags(
+            5, 0, [ProtocolFlags.MESSAGE_IDS]))
+        self._check_v5_mid()
+        self.client._disconnect = mock.Mock()
+        self.client._logger = mock.Mock()
+        # Any Version 4-identifying informs should cause warnings
+        self.client.handle_message(self.v4_build_state)
+        check_warn_not_disconect()
+        self._check_v5_mid()
+        self.client.handle_message(self.v4_version)
+        check_warn_not_disconect()
+        self._check_v5_mid()
+        # A version 5 version-connect message with different flags should also
+        # result in a warning
+        self.client.handle_message(self.v5_version_connect_nomid)
+        check_warn_not_disconect()
+        self._check_v5_mid()
+        # An identical version 5 version-connect message should not result in
+        # any warnings
+        self.client.handle_message(self.v5_version_connect_mid)
+        self.assertEqual(self.client._disconnect.call_count, 0)
+        self.assertEqual(self.client._logger.warn.call_count, 0)
+        self.assertEqual(self.client._auto_reconnect, True)
+        self._check_v5_mid()
+
+class TestDeviceClientIntegrated(unittest.TestCase, TestUtilMixin):
     def setUp(self):
         self.server = DeviceTestServer('', 0)
         self.server.start(timeout=0.1)
@@ -41,13 +185,19 @@
 
     def test_request(self):
         """Test request method."""
-        self.client.request(katcp.Message.request("watchdog"))
+        self.assertTrue(self.client.wait_protocol(1))
+        self.client.send_request(katcp.Message.request("watchdog"))
+        self.client.send_request(katcp.Message.request("watchdog", mid=55))
+        self.client._server_supports_ids = False
+        with self.assertRaises(katcp.core.KatcpVersionError):
+            self.client.send_request(katcp.Message.request("watchdog", mid=56))
 
         time.sleep(0.1)
 
         msgs = self.server.messages()
         self._assert_msgs_equal(msgs, [
             r"?watchdog",
+            r"?watchdog[55]",
         ])
 
     def test_send_message(self):
@@ -150,6 +300,7 @@
 
         self.client = katcp.BlockingClient(host, port)
         self.client.start(timeout=0.1)
+        self.assertTrue(self.client.wait_protocol(timeout=1))
 
     def tearDown(self):
         if self.client.running():
@@ -163,19 +314,76 @@
         """Test blocking_request."""
         reply, informs = self.client.blocking_request(
             katcp.Message.request("watchdog"))
-        assert reply.name == "watchdog"
-        assert reply.arguments == ["ok"]
-        assert informs == []
+        self.assertEqual(reply.name, "watchdog")
+        self.assertEqual(reply.arguments, ["ok"])
+        self.assertEqual(remove_version_connect(informs), [])
 
         reply, informs = self.client.blocking_request(
             katcp.Message.request("help"))
-        assert reply.name == "help"
-<<<<<<< HEAD
-        assert reply.arguments == ["ok", "%d" % NO_HELP_MESSAGES]
-=======
-        assert reply.arguments == ["ok", "14"]
->>>>>>> ea65d135
-        assert len(informs) == int(reply.arguments[1])
+        self.assertEqual(reply.name, "help")
+        self.assertEqual(reply.arguments, ["ok", "%d" % NO_HELP_MESSAGES])
+        self.assertEqual(len(informs), int(reply.arguments[1]))
+
+    def test_blocking_request_mid(self):
+        ## Test that the blocking client does the right thing with message
+        ## identifiers
+        # Wait for the client to detect the server protocol. Server should
+        # support message identifiers
+        self.assertTrue(self.client.wait_protocol(0.2))
+        # Replace send_message so that we can check the message
+        self.client.send_message = mock.Mock()
+
+        # blocking_request() raises RuntimeError on timeout, so make a wrapper
+        # function to eat that
+        def blocking_request(*args, **kwargs):
+            try:
+                return self.client.blocking_request(*args, **kwargs)
+            except RuntimeError, e:
+                if not e.args[0].startswith('Request '):
+                    raise
+
+        # By default message identifiers should be enabled, and should start
+        # counting at 1
+        blocking_request(katcp.Message.request('watchdog'), timeout=0)
+        blocking_request(katcp.Message.request('watchdog'), timeout=0)
+        blocking_request(katcp.Message.request('watchdog'), timeout=0)
+        # Extract katcp.Message object .mid attributes from the mock calls to
+        # send_message
+        mids = [args[0].mid              # arg[0] should be the Message() object
+                for args, kwargs in self.client.send_message.call_args_list]
+        self.assertEqual(mids, ['1','2','3'])
+        self.client.send_message.reset_mock()
+
+        # Explicitly ask for no mid to be used
+        blocking_request(
+            katcp.Message.request('watchdog'), use_mid=False, timeout=0)
+        mid = self.client.send_message.call_args[0][0].mid
+        self.assertEqual(mid, None)
+
+        # Ask for a specific mid to be used
+        self.client.send_message.reset_mock()
+        blocking_request(katcp.Message.request('watchdog', mid=42), timeout=0)
+        mid = self.client.send_message.call_args[0][0].mid
+        self.assertEqual(mid, '42')
+
+        ## Check situation for a katcpv4 server
+        self.client._server_supports_ids = False
+
+        # Should fail if an mid is passed
+        with self.assertRaises(katcp.core.KatcpVersionError):
+            blocking_request(
+                katcp.Message.request('watchdog', mid=42), timeout=0)
+
+        # Should fail if an mid is requested
+        with self.assertRaises(katcp.core.KatcpVersionError):
+            blocking_request(
+                katcp.Message.request('watchdog'), use_mid=True, timeout=0)
+
+        # Should use no mid by default
+        self.client.send_message.reset_mock()
+        blocking_request(katcp.Message.request('watchdog'), timeout=0)
+        mid = self.client.send_message.call_args[0][0].mid
+        self.assertEqual(mid, None)
 
     def test_timeout(self):
         """Test calling blocking_request with a timeout."""
@@ -191,7 +399,9 @@
 
 
 class TestCallbackClient(unittest.TestCase, TestUtilMixin):
+
     def setUp(self):
+        self.addCleanup(self.stop_server_client)
         self.server = DeviceTestServer('', 0)
         self.server.start(timeout=0.1)
 
@@ -199,12 +409,13 @@
 
         self.client = katcp.CallbackClient(host, port)
         self.client.start(timeout=0.1)
-
-    def tearDown(self):
-        if self.client.running():
+        self.assertTrue(self.client.wait_protocol(timeout=1))
+
+    def stop_server_client(self):
+        if hasattr(self, 'client') and self.client.running():
             self.client.stop()
             self.client.join()
-        if self.server.running():
+        if hasattr(self, 'server') and self.server.running():
             self.server.stop()
             self.server.join()
 
@@ -212,71 +423,129 @@
         """Test callback request."""
 
         watchdog_replies = []
+        watchdog_replied = threading.Event()
 
         def watchdog_reply(reply):
             self.assertEqual(reply.name, "watchdog")
             self.assertEqual(reply.arguments, ["ok"])
             watchdog_replies.append(reply)
-
-        self.client.request(
+            watchdog_replied.set()
+
+        self.assertTrue(self.client.wait_protocol(0.2))
+        self.client.callback_request(
             katcp.Message.request("watchdog"),
             reply_cb=watchdog_reply,
         )
 
-        time.sleep(0.1)
+        watchdog_replied.wait(0.2)
         self.assertTrue(watchdog_replies)
 
         help_replies = []
         help_informs = []
+        help_replied = threading.Event()
 
         def help_reply(reply):
             self.assertEqual(reply.name, "help")
-<<<<<<< HEAD
             self.assertEqual(reply.arguments, ["ok", "%d" % NO_HELP_MESSAGES])
-=======
-            self.assertEqual(reply.arguments, ["ok", "14"])
->>>>>>> ea65d135
             self.assertEqual(len(help_informs), int(reply.arguments[1]))
             help_replies.append(reply)
+            help_replied.set()
 
         def help_inform(inform):
             self.assertEqual(inform.name, "help")
             self.assertEqual(len(inform.arguments), 2)
             help_informs.append(inform)
 
-        self.client.request(
+        self.client.callback_request(
             katcp.Message.request("help"),
             reply_cb=help_reply,
             inform_cb=help_inform,
         )
 
-        time.sleep(0.2)
+        help_replied.wait(1)
+        self.assertTrue(help_replied.isSet())
+        help_replied.clear()
+        help_replied.wait(0.05)   # Check if (unwanted) late help replies arrive
+        self.assertFalse(help_replied.isSet())
         self.assertEqual(len(help_replies), 1)
-<<<<<<< HEAD
         self.assertEqual(len(help_informs), NO_HELP_MESSAGES)
-=======
-        self.assertEqual(len(help_informs), 14)
->>>>>>> ea65d135
+
+    def test_callback_request_mid(self):
+        ## Test that the client does the right thing with message identifiers
+
+        # Wait for the client to detect the server protocol. Server should
+        # support message identifiers
+        self.assertTrue(self.client.wait_protocol(0.2))
+        # Replace send_message so that we can check the message
+        self.client.send_message = mock.Mock()
+
+        # By default message identifiers should be enabled, and should start
+        # counting at 1
+        self.client.callback_request(katcp.Message.request('watchdog'))
+        self.client.callback_request(katcp.Message.request('watchdog'))
+        self.client.callback_request(katcp.Message.request('watchdog'))
+        # Extract katcp.Message object .mid attributes from the mock calls to
+        # send_message
+        mids = [args[0].mid              # arg[0] should be the Message() object
+                for args, kwargs in self.client.send_message.call_args_list]
+        self.assertEqual(mids, ['1','2','3'])
+        self.client.send_message.reset_mock()
+
+        # Explicitly ask for no mid to be used
+        self.client.callback_request(
+            katcp.Message.request('watchdog'), use_mid=False)
+        mid = self.client.send_message.call_args[0][0].mid
+        self.assertEqual(mid, None)
+
+        # Ask for a specific mid to be used
+        self.client.send_message.reset_mock()
+        self.client.callback_request(katcp.Message.request('watchdog', mid=42))
+        mid = self.client.send_message.call_args[0][0].mid
+        self.assertEqual(mid, '42')
+
+        ## Check situation for a katcpv4 server
+        self.client._server_supports_ids = False
+
+        # Should fail if an mid is passed
+        with self.assertRaises(katcp.core.KatcpVersionError):
+            self.client.callback_request(
+                katcp.Message.request('watchdog', mid=42))
+
+        # Should fail if an mid is requested
+        with self.assertRaises(katcp.core.KatcpVersionError):
+            self.client.callback_request(
+                katcp.Message.request('watchdog'), use_mid=True)
+
+        # Should use no mid by default
+        self.client.send_message.reset_mock()
+        self.client.callback_request(katcp.Message.request('watchdog'))
+        mid = self.client.send_message.call_args[0][0].mid
+        self.assertEqual(mid, None)
 
     def test_no_callback(self):
         """Test request without callback."""
 
         help_messages = []
+        help_completed = threading.Event()
 
         def handle_help_message(client, msg):
             help_messages.append(msg)
+            if msg.mtype == msg.REPLY:
+                help_completed.set()
 
         self.client._inform_handlers["help"] = handle_help_message
         self.client._reply_handlers["help"] = handle_help_message
-
-        self.client.request(katcp.Message.request("help"))
-
-        time.sleep(0.1)
+        # Set client._last_msg_id so we know that the ID is. Should be
+        # _last_msg_id + 1
+        self.client._last_msg_id = 0
+        self.assertTrue(self.client.wait_protocol(0.2))
+        self.client.callback_request(katcp.Message.request("help"))
+        help_completed.wait(1)
+        self.assertTrue(help_completed.isSet())
 
         self._assert_msgs_like(help_messages,
-<<<<<<< HEAD
-            [("#help ", "")] * NO_HELP_MESSAGES +
-            [("!help ok %d" % NO_HELP_MESSAGES, "")])
+            [("#help[1] ", "")] * NO_HELP_MESSAGES +
+            [("!help[1] ok %d" % NO_HELP_MESSAGES, "")])
 
     def test_no_timeout(self):
         self.client._request_timeout = None
@@ -290,35 +559,41 @@
             informs.append(reply)
 
         with mock.patch('katcp.client.threading.Timer') as MockTimer:
-            self.client.request(katcp.Message.request("help"),
+            self.client.callback_request(katcp.Message.request("help"),
                                 reply_cb=reply_handler,
                                 inform_cb=inform_handler)
-        replied.wait(0.1)
+        replied.wait(1)
         # With no timeout no Timer object should have been instantiated
         self.assertEqual(MockTimer.call_count, 0)
         self.assertEqual(len(replies), 1)
-        self.assertEqual(len(informs), NO_HELP_MESSAGES)
-=======
-            [("#help[1] ", "")] * 14 +
-            [("!help[1] ok 14", "")])
->>>>>>> ea65d135
+        self.assertEqual(len(remove_version_connect(informs)), NO_HELP_MESSAGES)
 
     def test_timeout(self):
+        self._test_timeout()
+
+    def test_timeout_nomid(self, use_mid=False):
+        self._test_timeout(use_mid=False)
+
+    def _test_timeout(self, use_mid=None):
         """Test requests that timeout."""
 
         replies = []
+        replied = threading.Event()
         informs = []
         timeout = 0.001
 
         @counting_callback()
         def reply_cb(msg):
             replies.append(msg)
+            replied.set()
 
         def inform_cb(msg):
             informs.append(msg)
 
-        self.client.request(
+        self.assertTrue(self.client.wait_protocol(0.2))
+        self.client.callback_request(
             katcp.Message.request("slow-command", "0.1"),
+            use_mid=use_mid,
             reply_cb=reply_cb,
             inform_cb=inform_cb,
             timeout=timeout,
@@ -329,14 +604,14 @@
         self.assertEqual([msg.name for msg in replies], ["slow-command"])
         self.assertEqual([msg.arguments for msg in replies], [
                 ["fail", "Timed out after %f seconds" % timeout]])
-        self.assertEqual(len(informs), 0)
+        self.assertEqual(len(remove_version_connect(informs)), 0)
 
         del replies[:]
         del informs[:]
         reply_cb.reset()
 
         # test next request succeeds
-        self.client.request(
+        self.client.callback_request(
             katcp.Message.request("slow-command", "0.05"),
             reply_cb=reply_cb,
             inform_cb=inform_cb,
@@ -368,12 +643,14 @@
         """Test callbacks with user data."""
         help_replies = []
         help_informs = []
-
+        done = threading.Event()
+        
         def help_reply(reply, x, y):
             self.assertEqual(reply.name, "help")
             self.assertEqual(x, 5)
             self.assertEqual(y, "foo")
             help_replies.append(reply)
+            done.set()
 
         def help_inform(inform, x, y):
             self.assertEqual(inform.name, "help")
@@ -381,22 +658,21 @@
             self.assertEqual(y, "foo")
             help_informs.append(inform)
 
-        self.client.request(
+        self.client.callback_request(
             katcp.Message.request("help"),
             reply_cb=help_reply,
             inform_cb=help_inform,
             user_data=(5, "foo"))
 
-        time.sleep(0.1)
+        done.wait(1)
+        # Wait a bit longer to see if spurious replies arrive
+        time.sleep(0.01)
         self.assertEqual(len(help_replies), 1)
-<<<<<<< HEAD
-        self.assertEqual(len(help_informs), NO_HELP_MESSAGES)
-=======
-        self.assertEqual(len(help_informs), 14)
->>>>>>> ea65d135
-
-    def test_twenty_thread_mayhem(self):
-        """Test using callbacks from twenty threads simultaneously."""
+        self.assertEqual(len(remove_version_connect(help_informs)),
+                         NO_HELP_MESSAGES)
+
+    def test_fifty_thread_mayhem(self):
+        """Test using callbacks from fifty threads simultaneously."""
         num_threads = 50
         # map from thread_id -> (replies, informs)
         results = {}
@@ -411,7 +687,7 @@
             results[thread_id][1].append(inform)
 
         def worker(thread_id, request):
-            self.client.request(
+            self.client.callback_request(
                 request.copy(),
                 reply_cb=reply_cb,
                 inform_cb=inform_cb,
@@ -435,24 +711,15 @@
 
         for thread_id in range(num_threads):
             replies, informs, done = results[thread_id]
-<<<<<<< HEAD
-            done.wait(2.0)
+            done.wait(5.0)
+            self.assertTrue(done.isSet())
             self.assertEqual(len(replies), 1)
             self.assertEqual(replies[0].arguments[0], "ok")
+            informs = remove_version_connect(informs)
             if len(informs) != NO_HELP_MESSAGES:
                 print thread_id, len(informs)
                 print [x.arguments[0] for x in informs]
             self.assertEqual(len(informs), NO_HELP_MESSAGES)
-=======
-            done.wait(1.0)
-            self.assertTrue(done.isSet())
-            self.assertEqual(len(replies), 1)
-            self.assertEqual(replies[0].arguments[0], "ok")
-            if len(informs) != 14:
-                print thread_id, len(informs)
-                print [x.arguments[0] for x in informs]
-            self.assertEqual(len(informs), 14)
->>>>>>> ea65d135
 
     def test_blocking_request(self):
         """Test the callback client's blocking request."""
@@ -461,13 +728,8 @@
         )
 
         self.assertEqual(reply.name, "help")
-<<<<<<< HEAD
         self.assertEqual(reply.arguments, ["ok", "%d" % NO_HELP_MESSAGES])
-        self.assertEqual(len(informs), NO_HELP_MESSAGES)
-=======
-        self.assertEqual(reply.arguments, ["ok", "14"])
-        self.assertEqual(len(informs), 14)
->>>>>>> ea65d135
+        self.assertEqual(len(remove_version_connect(informs)), NO_HELP_MESSAGES)
 
         reply, informs = self.client.blocking_request(
             katcp.Message.request("slow-command", "0.5"),
@@ -477,56 +739,63 @@
         self.assertEqual(reply.arguments[0], "fail")
         self.assertTrue(reply.arguments[1].startswith("Timed out after"))
 
-    def test_use_ids(self):
-        """Test the callbak client's use of message ids."""
-        self.client._use_ids = True
-
-        watchdog_replies = []
-
-        def watchdog_reply(reply):
-            self.assertEqual(reply.name, "watchdog")
-            self.assertEqual(reply.arguments, ["ok"])
-            watchdog_replies.append(reply)
-
-        self.client.request(
-            katcp.Message.request("watchdog"),
-            reply_cb=watchdog_reply,
-        )
-
-        time.sleep(0.1)
-        self.assertTrue(watchdog_replies)
-
-        help_replies = []
-        help_informs = []
-
-        def help_reply(reply):
-            self.assertEqual(reply.name, "help")
-<<<<<<< HEAD
-            self.assertEqual(reply.arguments, ["ok", "%d" % NO_HELP_MESSAGES])
-=======
-            self.assertEqual(reply.arguments, ["ok", "14"])
->>>>>>> ea65d135
-            self.assertEqual(len(help_informs), int(reply.arguments[1]))
-            help_replies.append(reply)
-
-        def help_inform(inform):
-            self.assertEqual(inform.name, "help")
-            self.assertEqual(len(inform.arguments), 2)
-            help_informs.append(inform)
-
-        self.client.request(
-            katcp.Message.request("help"),
-            reply_cb=help_reply,
-            inform_cb=help_inform,
-        )
-
-        time.sleep(0.2)
-        self.assertEqual(len(help_replies), 1)
-<<<<<<< HEAD
-        self.assertEqual(len(help_informs), NO_HELP_MESSAGES)
-=======
-        self.assertEqual(len(help_informs), 14)
->>>>>>> ea65d135
+    def test_blocking_request_mid(self):
+        ## Test that the blocking client does the right thing with message
+        ## identifiers
+
+        # Wait for the client to detect the server protocol. Server should
+        # support message identifiers
+        self.assertTrue(self.client.wait_protocol(0.2))
+        # Replace send_message so that we can check the message
+        self.client.send_message = mock.Mock()
+
+        # By default message identifiers should be enabled, and should start
+        # counting at 1
+        self.client.blocking_request(
+            katcp.Message.request('watchdog'), timeout=0)
+        self.client.blocking_request(
+            katcp.Message.request('watchdog'), timeout=0)
+        self.client.blocking_request(
+            katcp.Message.request('watchdog'), timeout=0)
+        # Extract katcp.Message object .mid attributes from the mock calls to
+        # send_message
+        mids = [args[0].mid              # arg[0] should be the Message() object
+                for args, kwargs in self.client.send_message.call_args_list]
+        self.assertEqual(mids, ['1','2','3'])
+        self.client.send_message.reset_mock()
+
+        # Explicitly ask for no mid to be used
+        self.client.blocking_request(katcp.Message.request('watchdog'),
+                                     use_mid=False, timeout=0)
+        mid = self.client.send_message.call_args[0][0].mid
+        self.assertEqual(mid, None)
+
+        # Ask for a specific mid to be used
+        self.client.send_message.reset_mock()
+        self.client.blocking_request(katcp.Message.request(
+            'watchdog', mid=42), timeout=0)
+        mid = self.client.send_message.call_args[0][0].mid
+        self.assertEqual(mid, '42')
+
+        ## Check situation for a katcpv4 server
+        self.client._server_supports_ids = False
+
+        # Should fail if an mid is passed
+        with self.assertRaises(katcp.core.KatcpVersionError):
+            self.client.blocking_request(katcp.Message.request(
+                'watchdog', mid=42), timeout=0)
+
+        # Should fail if an mid is requested
+        with self.assertRaises(katcp.core.KatcpVersionError):
+            self.client.blocking_request(
+                katcp.Message.request('watchdog'), use_mid=True, timeout=0)
+
+        # Should use no mid by default
+        self.client.send_message.reset_mock()
+        self.client.blocking_request(katcp.Message.request(
+            'watchdog'), timeout=0)
+        mid = self.client.send_message.call_args[0][0].mid
+        self.assertEqual(mid, None)
 
     def test_request_fail_on_raise(self):
         """Test that the callback is called even if send_message raises
@@ -540,7 +809,7 @@
         def reply_cb(msg):
             replies.append(msg)
 
-        self.client.request(katcp.Message.request("foo"),
+        self.client.callback_request(katcp.Message.request("foo"),
             reply_cb=reply_cb,
         )
 
@@ -553,7 +822,7 @@
         # the async queue
         with mock.patch('katcp.client.threading.Timer') as MockTimer:
             instance = MockTimer.return_value
-            self.client.request(
+            self.client.callback_request(
                     katcp.Message.request("slow-command", "10000"),
                     timeout=10000.1)
         # Exactly one instance of MockTimer should have been instantiated
